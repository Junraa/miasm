--- conflicted
+++ resolved
@@ -1,520 +1,11 @@
-<<<<<<< HEAD
-#
-# Simplification methods library                           #
-#
-
-from miasm2.expression.expression import *
-from miasm2.expression.expression_helper import *
-
-# Common passes
-# -------------
-
-
-def simp_cst_propagation(e_s, e):
-    """This passe includes:
-     - Constant folding
-     - Common logical identities
-     - Common binary identities
-     """
-
-    # merge associatif op
-    if not isinstance(e, ExprOp):
-        return e
-    args = list(e.args)
-    op = e.op
-    # simpl integer manip
-    # int OP int => int
-
-    # TODO: <<< >>> << >> may be architecture dependant!!
-    if op in op_propag_cst:
-        while (len(args) >= 2 and
-            isinstance(args[-1], ExprInt) and
-            isinstance(args[-2], ExprInt)):
-            i2 = args.pop()
-            i1 = args.pop()
-            if op == '+':
-                o = i1.arg + i2.arg
-            elif op == '*':
-                o = i1.arg * i2.arg
-            elif op == '^':
-                o = i1.arg ^ i2.arg
-            elif op == '&':
-                o = i1.arg & i2.arg
-            elif op == '|':
-                o = i1.arg | i2.arg
-            elif op == '>>':
-                o = i1.arg >> i2.arg
-            elif op == '<<':
-                o = i1.arg << i2.arg
-            elif op == 'a>>':
-                x1 = mod_size2int[i1.arg.size](i1.arg)
-                x2 = mod_size2int[i2.arg.size](i2.arg)
-                o = mod_size2uint[i1.arg.size](x1 >> x2)
-            elif op == '>>>':
-                rounds = i2.arg % i1.size
-                o = i1.arg >> rounds | i1.arg << (i1.size - rounds)
-            elif op == '<<<':
-                rounds = i2.arg % i1.size
-                o = i1.arg << rounds | i1.arg >> (i1.size - rounds)
-            elif op == '/':
-                o = i1.arg / i2.arg
-            elif op == '%':
-                o = i1.arg % i2.arg
-            elif op == 'idiv':
-                assert(i2.arg)
-                x1 = mod_size2int[i1.arg.size](i1.arg)
-                x2 = mod_size2int[i2.arg.size](i2.arg)
-                o = mod_size2uint[i1.arg.size](x1 / x2)
-            elif op == 'irem':
-                assert(i2.arg)
-                x1 = mod_size2int[i1.arg.size](i1.arg)
-                x2 = mod_size2int[i2.arg.size](i2.arg)
-                o = mod_size2uint[i1.arg.size](x1 % x2)
-
-            o = ExprInt_fromsize(i1.size, o)
-            args.append(o)
-
-    # bsf(int) => int
-    if op == "bsf" and isinstance(args[0], ExprInt) and args[0].arg != 0:
-        i = 0
-        while args[0].arg & (1 << i) == 0:
-            i += 1
-        return ExprInt_from(args[0], i)
-
-    # bsr(int) => int
-    if op == "bsr" and isinstance(args[0], ExprInt) and args[0].arg != 0:
-        i = args[0].size - 1
-        while args[0].arg & (1 << i) == 0:
-            i -= 1
-        return ExprInt_from(args[0], i)
-
-    # -(-(A)) => A
-    if op == '-' and len(args) == 1 and isinstance(args[0], ExprOp) and \
-            args[0].op == '-' and len(args[0].args) == 1:
-        return args[0].args[0]
-
-    # -(int) => -int
-    if op == '-' and len(args) == 1 and isinstance(args[0], ExprInt):
-        return ExprInt(-args[0].arg)
-    # A op 0 =>A
-    if op in ['+', '-', '|', "^", "<<", ">>", "<<<", ">>>"] and len(args) > 1:
-        if isinstance(args[-1], ExprInt) and args[-1].arg == 0:
-            args.pop()
-    # A * 1 =>A
-    if op == "*" and len(args) > 1:
-        if isinstance(args[-1], ExprInt) and args[-1].arg == 1:
-            args.pop()
-
-    # for cannon form
-    # A * -1 => - A
-    if op == "*" and len(args) > 1:
-        if (isinstance(args[-1], ExprInt) and
-            args[-1].arg == (1 << args[-1].size) - 1):
-            args.pop()
-            args[-1] = - args[-1]
-
-    # op A => A
-    if op in ['+', '*', '^', '&', '|', '>>', '<<',
-        'a>>', '<<<', '>>>', 'idiv', 'irem'] and len(args) == 1:
-        return args[0]
-
-    # A-B => A + (-B)
-    if op == '-' and len(args) > 1:
-        if len(args) > 2:
-            raise ValueError(
-                'sanity check fail on expr -: should have one or 2 args ' +
-                '%r %s' % (e, e))
-        return ExprOp('+', args[0], -args[1])
-
-    # A op 0 => 0
-    if op in ['&', "*"] and isinstance(args[1], ExprInt) and args[1].arg == 0:
-        return ExprInt_from(e, 0)
-
-    # - (A + B +...) => -A + -B + -C
-    if (op == '-' and
-        len(args) == 1 and
-        isinstance(args[0], ExprOp) and
-        args[0].op == '+'):
-        args = [-a for a in args[0].args]
-        e = ExprOp('+', *args)
-        return e
-
-    # -(a?int1:int2) => (a?-int1:-int2)
-    if (op == '-' and
-        len(args) == 1 and
-        isinstance(args[0], ExprCond) and
-        isinstance(args[0].src1, ExprInt) and
-        isinstance(args[0].src2, ExprInt)):
-        i1 = args[0].src1
-        i2 = args[0].src2
-        i1 = ExprInt_from(i1, -i1.arg)
-        i2 = ExprInt_from(i2, -i2.arg)
-        return ExprCond(args[0].cond, i1, i2)
-
-    i = 0
-    while i < len(args) - 1:
-        j = i + 1
-        while j < len(args):
-            # A ^ A => 0
-            if op == '^' and args[i] == args[j]:
-                args[i] = ExprInt_from(args[i], 0)
-                del(args[j])
-                continue
-            # A + (- A) => 0
-            if op == '+' and isinstance(args[j], ExprOp) and args[j].op == "-":
-                if len(args[j].args) == 1 and args[i] == args[j].args[0]:
-                    args[i] = ExprInt_from(args[i], 0)
-                    del(args[j])
-                    continue
-            # (- A) + A => 0
-            if op == '+' and isinstance(args[i], ExprOp) and args[i].op == "-":
-                if len(args[i].args) == 1 and args[j] == args[i].args[0]:
-                    args[i] = ExprInt_from(args[i], 0)
-                    del(args[j])
-                    continue
-            # A | A => A
-            if op == '|' and args[i] == args[j]:
-                del(args[j])
-                continue
-            # A & A => A
-            if op == '&' and args[i] == args[j]:
-                del(args[j])
-                continue
-            j += 1
-        i += 1
-
-    if op in ['|', '&', '%', '/'] and len(args) == 1:
-        return args[0]
-
-    # A <<< A.size => A
-    if (op in ['<<<', '>>>'] and
-        isinstance(args[1], ExprInt) and
-        args[1].arg == args[0].size):
-        return args[0]
-
-    # A <<< X <<< Y => A <<< (X+Y) (ou <<< >>>)
-    if (op in ['<<<', '>>>'] and
-        isinstance(args[0], ExprOp) and
-        args[0].op in ['<<<', '>>>']):
-        op1 = op
-        op2 = args[0].op
-        if op1 == op2:
-            op = op1
-            args1 = args[0].args[1] + args[1]
-        else:
-            op = op2
-            args1 = args[0].args[1] - args[1]
-
-        args0 = args[0].args[0]
-        args = [args0, args1]
-
-    # ((A & A.mask)
-    if op == "&" and args[-1] == e.mask:
-        return ExprOp('&', *args[:-1])
-
-    # ((A | A.mask)
-    if op == "|" and args[-1] == e.mask:
-        return args[-1]
-
-    # ! (!X + int) => X - int
-    # TODO
-
-    # ((A & mask) >> shift) whith mask < 2**shift => 0
-    if (op == ">>" and
-        isinstance(args[1], ExprInt) and
-        isinstance(args[0], ExprOp) and args[0].op == "&"):
-        if (isinstance(args[0].args[1], ExprInt) and
-            2 ** args[1].arg >= args[0].args[1].arg):
-            return ExprInt_from(args[0], 0)
-
-    # int == int => 0 or 1
-    if (op == '==' and
-        isinstance(args[0], ExprInt) and
-        isinstance(args[1], ExprInt)):
-        if args[0].arg == args[1].arg:
-            return ExprInt_from(args[0], 1)
-        else:
-            return ExprInt_from(args[0], 0)
-    #(A|int == 0)  => 0  with int != 0
-    if op == '==' and isinstance(args[1], ExprInt) and args[1].arg == 0:
-        if isinstance(args[0], ExprOp) and args[0].op == '|' and\
-                isinstance(args[0].args[1], ExprInt) and \
-                args[0].args[1].arg != 0:
-            return ExprInt_from(args[0], 0)
-
-    # parity(int) => int
-    if op == 'parity' and isinstance(args[0], ExprInt):
-        return ExprInt1(parity(args[0].arg))
-
-    # (-a) * b * (-c) * (-d) => (-a) * b * c * d
-    if op == "*" and len(args) > 1:
-        new_args = []
-        counter = 0
-        for a in args:
-            if isinstance(a, ExprOp) and a.op == '-' and len(a.args) == 1:
-                new_args.append(a.args[0])
-                counter += 1
-            else:
-                new_args.append(a)
-        if counter % 2:
-            return -ExprOp(op, *new_args)
-        args = new_args
-
-    return ExprOp(op, *args)
-
-
-def simp_cond_op_int(e_s, e):
-    "Extract conditions from operations"
-
-    if not isinstance(e, ExprOp):
-        return e
-    if not e.op in ["+", "|", "^", "&", "*", '<<', '>>', 'a>>']:
-        return e
-    if len(e.args) < 2:
-        return e
-    if not isinstance(e.args[-1], ExprInt):
-        return e
-    a_int = e.args[-1]
-    conds = []
-    for a in e.args[:-1]:
-        if not isinstance(a, ExprCond):
-            return e
-        conds.append(a)
-    if not conds:
-        return e
-    c = conds.pop()
-    c = ExprCond(c.cond,
-                 ExprOp(e.op, c.src1, a_int),
-                 ExprOp(e.op, c.src2, a_int))
-    conds.append(c)
-    new_e = ExprOp(e.op, *conds)
-    return new_e
-
-
-def simp_cond_factor(e_s, e):
-    "Merge similar conditions"
-    if not isinstance(e, ExprOp):
-        return e
-    if not e.op in ["+", "|", "^", "&", "*", '<<', '>>', 'a>>']:
-        return e
-    if len(e.args) < 2:
-        return e
-    conds = {}
-    not_conds = []
-    multi_cond = False
-    for a in e.args:
-        if not isinstance(a, ExprCond):
-            not_conds.append(a)
-            continue
-        c = a.cond
-        if not c in conds:
-            conds[c] = []
-        else:
-            multi_cond = True
-        conds[c].append(a)
-    if not multi_cond:
-        return e
-    c_out = not_conds[:]
-    for c, vals in conds.items():
-        new_src1 = [x.src1 for x in vals]
-        new_src2 = [x.src2 for x in vals]
-        src1 = e_s.expr_simp_wrapper(ExprOp(e.op, *new_src1))
-        src2 = e_s.expr_simp_wrapper(ExprOp(e.op, *new_src2))
-        c_out.append(ExprCond(c, src1, src2))
-
-    if len(c_out) == 1:
-        new_e = c_out[0]
-    else:
-        new_e = ExprOp(e.op, *c_out)
-    return new_e
-
-
-def simp_slice(e_s, e):
-    "Slice optimization"
-
-    # slice(A, 0, a.size) => A
-    if e.start == 0 and e.stop == e.arg.size:
-        return e.arg
-    # Slice(int) => int
-    elif isinstance(e.arg, ExprInt):
-        total_bit = e.stop - e.start
-        mask = (1 << (e.stop - e.start)) - 1
-        return ExprInt_fromsize(total_bit, (e.arg.arg >> e.start) & mask)
-    # Slice(Slice(A, x), y) => Slice(A, z)
-    elif isinstance(e.arg, ExprSlice):
-        if e.stop - e.start > e.arg.stop - e.arg.start:
-            raise ValueError('slice in slice: getting more val', str(e))
-
-        new_e = ExprSlice(e.arg.arg, e.start + e.arg.start,
-                          e.start + e.arg.start + (e.stop - e.start))
-        return new_e
-    # Slice(Compose(A), x) => Slice(A, y)
-    elif isinstance(e.arg, ExprCompose):
-        for a in e.arg.args:
-            if a[1] <= e.start and a[2] >= e.stop:
-                new_e = a[0][e.start - a[1]:e.stop - a[1]]
-                return new_e
-    # ExprMem(x, size)[:A] => ExprMem(x, a)
-    # XXXX todo hum, is it safe?
-    elif (isinstance(e.arg, ExprMem) and
-        e.start == 0 and
-        e.arg.size > e.stop and e.stop % 8 == 0):
-        e = ExprMem(e.arg.arg, size=e.stop)
-        return e
-    # distributivity of slice and &
-    # (a & int)[x:y] => 0 if int[x:y] == 0
-    elif (isinstance(e.arg, ExprOp) and
-        e.arg.op == "&" and
-        isinstance(e.arg.args[-1], ExprInt)):
-        tmp = e_s.expr_simp_wrapper(e.arg.args[-1][e.start:e.stop])
-        if isinstance(tmp, ExprInt) and tmp.arg == 0:
-            return tmp
-    # distributivity of slice and exprcond
-    # (a?int1:int2)[x:y] => (a?int1[x:y]:int2[x:y])
-    elif (isinstance(e.arg, ExprCond) and
-        isinstance(e.arg.src1, ExprInt) and
-        isinstance(e.arg.src2, ExprInt)):
-        src1 = e.arg.src1[e.start:e.stop]
-        src2 = e.arg.src2[e.start:e.stop]
-        e = ExprCond(e.arg.cond, src1, src2)
-
-    # (a * int)[0:y] => (a[0:y] * int[0:y])
-    elif (isinstance(e.arg, ExprOp) and
-        e.arg.op == "*" and
-        isinstance(e.arg.args[-1], ExprInt)):
-        args = [e_s.expr_simp_wrapper(a[e.start:e.stop]) for a in e.arg.args]
-        e = ExprOp(e.arg.op, *args)
-
-    return e
-
-
-def simp_compose(e_s, e):
-    "Commons simplification on ExprCompose"
-    args = merge_sliceto_slice(e.args)
-    out = []
-    # compose of compose
-    for a in args:
-        if isinstance(a[0], ExprCompose):
-            for x, start, stop in a[0].args:
-                out.append((x, start + a[1], stop + a[1]))
-        else:
-            out.append(a)
-    args = out
-    # Compose(a) with a.size = compose.size => a
-    if len(args) == 1 and args[0][1] == 0 and args[0][2] == e.size:
-        return args[0][0]
-
-    # {(X[X.size-z, 0, z), (0, z, X.size)} => (X >> x)
-    if (len(args) == 2 and
-        isinstance(args[1][0], ExprInt) and
-        args[1][0].arg == 0):
-        a1 = args[0]
-        a2 = args[1]
-        if (isinstance(a1[0], ExprSlice) and
-            a1[1] == 0 and a1[0].stop == a1[0].arg.size):
-            if a2[1] == a1[0].size and a2[2] == a1[0].arg.size:
-                new_e = a1[0].arg >> ExprInt_fromsize(
-                    a1[0].arg.size, a1[0].start)
-                return new_e
-
-    # Compose with ExprCond with integers for src1/src2 and intergers =>
-    # propagage integers
-    # {XXX?(0x0,0x1)?(0x0,0x1),0,8, 0x0,8,32} => XXX?(int1, int2)
-
-    ok = True
-    expr_cond = None
-    expr_ints = []
-    for i, a in enumerate(args):
-        if not is_int_or_cond_src_int(a[0]):
-            ok = False
-            break
-        expr_ints.append(a)
-        if isinstance(a[0], ExprCond):
-            if expr_cond is not None:
-                ok = False
-            expr_cond = i
-            cond = a[0]
-
-    if ok and expr_cond is not None:
-        src1 = []
-        src2 = []
-        for i, a in enumerate(expr_ints):
-            if i == expr_cond:
-                src1.append((a[0].src1, a[1], a[2]))
-                src2.append((a[0].src2, a[1], a[2]))
-            else:
-                src1.append(a)
-                src2.append(a)
-        src1 = e_s.apply_simp(ExprCompose(src1))
-        src2 = e_s.apply_simp(ExprCompose(src2))
-        if isinstance(src1, ExprInt) and isinstance(src2, ExprInt):
-            return ExprCond(cond.cond, src1, src2)
-    return ExprCompose(args)
-
-
-def simp_cond(e_s, e):
-    "Common simplifications on ExprCond"
-    if not isinstance(e, ExprCond):
-        return e
-    # eval exprcond src1/src2 with satifiable/unsatisfiable condition
-    # propagation
-    if (not isinstance(e.cond, ExprInt)) and e.cond.size == 1:
-        src1 = e.src1.replace_expr({e.cond: ExprInt1(1)})
-        src2 = e.src2.replace_expr({e.cond: ExprInt1(0)})
-        if src1 != e.src1 or src2 != e.src2:
-            return ExprCond(e.cond, src1, src2)
-
-    # -A ? B:C => A ? B:C
-    if (isinstance(e.cond, ExprOp) and
-        e.cond.op == '-' and
-        len(e.cond.args) == 1):
-        e = ExprCond(e.cond.args[0], e.src1, e.src2)
-    # a?x:x
-    elif e.src1 == e.src2:
-        e = e.src1
-    # int ? A:B => A or B
-    elif isinstance(e.cond, ExprInt):
-        if e.cond.arg == 0:
-            e = e.src2
-        else:
-            e = e.src1
-    # a?(a?b:c):x => a?b:x
-    elif isinstance(e.src1, ExprCond) and e.cond == e.src1.cond:
-        e = ExprCond(e.cond, e.src1.src1, e.src2)
-    # a?x:(a?b:c) => a?x:c
-    elif isinstance(e.src2, ExprCond) and e.cond == e.src2.cond:
-        e = ExprCond(e.cond, e.src1, e.src2.src2)
-    # a|int ? b:c => b with int != 0
-    elif (isinstance(e.cond, ExprOp) and
-        e.cond.op == '|' and
-        isinstance(e.cond.args[1], ExprInt) and
-        e.cond.args[1].arg != 0):
-        return e.src1
-
-    # (C?int1:int2)?(A:B) =>
-    elif (isinstance(e.cond, ExprCond) and
-          isinstance(e.cond.src1, ExprInt) and
-          isinstance(e.cond.src2, ExprInt)):
-        int1 = e.cond.src1.arg.arg
-        int2 = e.cond.src2.arg.arg
-        if int1 and int2:
-            e = e.src1
-        elif int1 == 0 and int2 == 0:
-            e = e.src2
-        elif int1 == 0 and int2:
-            e = ExprCond(e.cond.cond, e.src2, e.src1)
-        elif int1 and int2 == 0:
-            e = ExprCond(e.cond.cond, e.src1, e.src2)
-    return e
-=======
 #                                                                              #
 #                     Simplification methods library                           #
 #                                                                              #
->>>>>>> a635b018
 
+from miasm2.expression import simplifications_common
+from miasm2.expression import simplifications_cond
+from miasm2.expression.expression_helper import fast_unify
 import miasm2.expression.expression as m2_expr
-from miasm2.expression import simplifications_common, simplifications_cond
-from miasm2.expression.expression_helper import fast_unify
 
 # Expression Simplifier
 # ---------------------
